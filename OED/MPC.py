--- conflicted
+++ resolved
@@ -50,10 +50,7 @@
     gr, M, E, y0 = generate_params(num_species, num_pert, zero_prop=zero_prop, hetergeneous=False)
 
 
-<<<<<<< HEAD
-=======
 
->>>>>>> 1e1e67b5
 
     params = np.hstack((M.flatten(), gr.flatten(), E.flatten()))  # need to flatten for FIM calc
     print(params)
