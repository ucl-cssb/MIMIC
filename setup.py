from setuptools import setup

setup(name='MIMIC',
<<<<<<< HEAD
      version='0.1',
=======
      version='0.1.0',
>>>>>>> e0da1851
      description='',
      author='',
      author_email='pfontanarrosa@gmail.com',
      license='',
<<<<<<< HEAD
      packages=['gMLV', 'VAR'],
=======
      description="Modelling and Inference of MICrobiomes Project (MIMIC) is a Python package dedicated to simulate, model, and predict microbial communities interactions.",
      packages=['gMLV'],
>>>>>>> e0da1851
      zip_safe=False)<|MERGE_RESOLUTION|>--- conflicted
+++ resolved
@@ -1,19 +1,11 @@
 from setuptools import setup
 
 setup(name='MIMIC',
-<<<<<<< HEAD
-      version='0.1',
-=======
       version='0.1.0',
->>>>>>> e0da1851
       description='',
       author='',
       author_email='pfontanarrosa@gmail.com',
       license='',
-<<<<<<< HEAD
-      packages=['gMLV', 'VAR'],
-=======
       description="Modelling and Inference of MICrobiomes Project (MIMIC) is a Python package dedicated to simulate, model, and predict microbial communities interactions.",
       packages=['gMLV'],
->>>>>>> e0da1851
       zip_safe=False)